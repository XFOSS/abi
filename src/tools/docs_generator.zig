--- conflicted
+++ resolved
@@ -618,11 +618,7 @@
 };
 
 fn docPathLessThan(_: void, lhs: []const u8, rhs: []const u8) bool {
-<<<<<<< HEAD
     return std.mem.lessThan(u8, lhs, rhs);
-=======
-    return std.mem.order(u8, lhs, rhs) == .lt;
->>>>>>> 6b3d3425
 }
 
 fn generateCodeApiIndex(allocator: std.mem.Allocator) !void {
