--- conflicted
+++ resolved
@@ -47,7 +47,6 @@
 ```
 abi/
 ├── src/                          # Source code
-<<<<<<< HEAD
 │   ├── core/                     # Core utilities
 │   ├── framework/                # Runtime orchestration and lifecycle
 │   ├── ai/                       # AI/ML components
@@ -58,17 +57,6 @@
 │   ├── ml/                       # ML algorithms
 │   ├── simd/                     # SIMD operations
 │   └── wdbx/                     # CLI interface
-=======
-│   ├── features/                 # High-level feature modules
-│   │   ├── ai/                   # Agents, personas, and AI tooling
-│   │   ├── gpu/                  # GPU runtimes and kernels
-│   │   ├── database/             # Vector storage and retrieval
-│   │   ├── web/                  # HTTP/WebSocket integrations
-│   │   ├── monitoring/           # Observability and metrics
-│   │   └── connectors/           # External service connectors
-│   ├── framework/                # Runtime orchestration and lifecycle
-│   └── shared/                   # Cross-feature utilities
->>>>>>> 010227aa
 ├── tests/                        # Test suite
 ├── docs/                         # Documentation
 ├── examples/                     # Usage examples
@@ -120,7 +108,6 @@
 
 ## Modules
 
-<<<<<<< HEAD
 - **`core/`**: Core utilities and framework foundation
 - **`framework/`**: Runtime orchestrator that wires features and plugins together
 - **`ai/`**: AI agents and machine learning components
@@ -130,16 +117,6 @@
 - **`perf/`**: Performance monitoring and profiling
 - **`gpu/`**: GPU acceleration and rendering
 - **`ml/`**: Machine learning algorithms
-=======
-- **`features/ai/`**: Agents, personas, and AI tooling
-- **`features/database/`**: Vector storage, retrieval, and database tooling
-- **`features/gpu/`**: GPU runtimes, kernels, and compute features
-- **`features/web/`**: HTTP/WebSocket integrations and web endpoints
-- **`features/monitoring/`**: Observability, metrics, and tracing
-- **`features/connectors/`**: External service connectors and adapters
-- **`framework/`**: Runtime orchestrator that wires features and plugins together
-- **`shared/`**: Core utilities, platform code, and reusable components
->>>>>>> 010227aa
 
 ## CLI
 
