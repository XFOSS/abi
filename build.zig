const std = @import("std");

// Although this function looks imperative, it does not perform the build
// directly and instead it mutates the build graph (`b`) that will be then
// executed by an external runner. The functions in `std.Build` implement a DSL
// for defining build steps and express dependencies between them, allowing the
// build runner to parallelize the build automatically (and the cache system to
// know when a step doesn't need to be re-run).
pub fn build(b: *std.Build) void {
    // Standard target options allow the person running `zig build` to choose
    // what target to build for. Here we do not override the defaults, which
    // means any target is allowed, and the default is native. Other options
    // for restricting supported target set are available.
    const target = b.standardTargetOptions(.{});
    // Standard optimization options allow the person running `zig build` to select
    // between Debug, ReleaseSafe, ReleaseFast, and ReleaseSmall. Here we do not
    // set a preferred release mode, allowing the user to decide how to optimize.
    const optimize = b.standardOptimizeOption(.{});
    // It's also possible to define more custom flags to toggle optional features
    // of this build script using `b.option()`. All defined flags (including
    // target and optimize options) will be listed when running `zig build --help`
    // in this directory.

    // This creates a module, which represents a collection of source files alongside
    // some compilation options, such as optimization mode and linked system libraries.
    // Zig modules are the preferred way of making Zig code available to consumers.
    // addModule defines a module that we intend to make available for importing
    // to our consumers. We must give it a name because a Zig package can expose
    // multiple modules and consumers will need to be able to specify which
    // module they want to access.
    const mod = b.addModule("abi", .{
        // The root source file is the "entry point" of this module. Users of
        // this module will only be able to access public declarations contained
        // in this file, which means that if you have declarations that you
        // intend to expose to consumers that were defined in other files part
        // of this module, you will have to make sure to re-export them from
        // the root file.
        .root_source_file = b.path("src/root.zig"),
        // Later on we'll use this module as the root module of a test executable
        // which requires us to specify a target.
        .target = target,
    });

    // Here we define an executable. An executable needs to have a root module
    // which needs to expose a `main` function. While we could add a main function
    // to the module defined above, it's sometimes preferable to split business
    // logic and the CLI into two separate modules.
    //
    // If your goal is to create a Zig library for others to use, consider if
    // it might benefit from also exposing a CLI tool. A parser library for a
    // data serialization format could also bundle a CLI syntax checker, for example.
    //
    // If instead your goal is to create an executable, consider if users might
    // be interested in also being able to embed the core functionality of your
    // program in their own executable in order to avoid the overhead involved in
    // subprocessing your CLI tool.
    //
    // If neither case applies to you, feel free to delete the declaration you
    // don't need and to put everything under a single module.
    const exe = b.addExecutable(.{
        .name = "abi",
        .root_module = b.createModule(.{
            // b.createModule defines a new module just like b.addModule but,
            // unlike b.addModule, it does not expose the module to consumers of
            // this package, which is why in this case we don't have to give it a name.
            .root_source_file = b.path("src/main.zig"),
            // Target and optimization levels must be explicitly wired in when
            // defining an executable or library (in the root module), and you
            // can also hardcode a specific target for an executable or library
            // definition if desireable (e.g. firmware for embedded devices).
            .target = target,
            .optimize = optimize,
            // List of modules available for import in source files part of the
            // root module.
            .imports = &.{
                // Here "abi" is the name you will use in your source code to
                // import this module (e.g. `@import("abi")`). The name is
                // repeated because you are allowed to rename your imports, which
                // can be extremely useful in case of collisions (which can happen
                // importing modules from different packages).
                .{ .name = "abi", .module = mod },
            },
        }),
    });
<<<<<<< HEAD
=======
    
>>>>>>> c47b1bb5
    b.installArtifact(exe);

    // This creates a top level step. Top level steps have a name and can be
    // invoked by name when running `zig build` (e.g. `zig build run`).
    // This will evaluate the `run` step rather than the default step.
    // For a top level step to actually do something, it must depend on other
    // steps (e.g. a Run step, as we will see in a moment).
    const run_step = b.step("run", "Run the app");

    // This creates a RunArtifact step in the build graph. A RunArtifact step
    // invokes an executable compiled by Zig. Steps will only be executed by the
    // runner if invoked directly by the user (in the case of top level steps)
    // or if another step depends on it, so it's up to you to define when and
    // how this Run step will be executed. In our case we want to run it when
    // the user runs `zig build run`, so we create a dependency link.
    const run_cmd = b.addRunArtifact(exe);
    run_step.dependOn(&run_cmd.step);

    // By making the run step depend on the default step, it will be run from the
    // installation directory rather than directly from within the cache directory.
    run_cmd.step.dependOn(b.getInstallStep());

    // This allows the user to pass arguments to the application in the build
    // command itself, like this: `zig build run -- arg1 arg2 etc`
    if (b.args) |args| {
        run_cmd.addArgs(args);
    }

    // Creates an executable that will run `test` blocks from the provided module.
    // Here `mod` needs to define a target, which is why earlier we made sure to
    // set the releative field.
    const mod_tests = b.addTest(.{
        .root_module = mod,
    });

    const unit_tests = b.addTest(.{
        .root_module = test_module,
    });
    const run_tests = b.addRunArtifact(unit_tests);

    const docgen_test_module = b.createModule(.{
        .root_source_file = b.path("src/tools/docs_generator/tests.zig"),
        .target = target,
        .optimize = optimize,
    });
    const docgen_tests = b.addTest(.{
        .root_module = docgen_test_module,
    });
    const run_docgen_tests = b.addRunArtifact(docgen_tests);

<<<<<<< HEAD
    const test_step = b.step("test", "Run unit tests");
    test_step.dependOn(&run_tests.step);
    test_step.dependOn(&run_docgen_tests.step);
=======
    const docgen_exe = b.addExecutable(.{
        .name = "docs_generator",
        .root_source_file = b.path("src/tools/docs_generator.zig"),
        .target = target,
        .optimize = optimize,
    });
    const run_docgen = b.addRunArtifact(docgen_exe);

    const test_step = b.step("test", "Run unit tests");
    test_step.dependOn(&run_tests.step);
    test_step.dependOn(&run_docgen_tests.step);

    const docgen_step = b.step("docgen", "Generate site documentation");
    docgen_step.dependOn(&run_docgen.step);
>>>>>>> c47b1bb5

    // Creates an executable that will run `test` blocks from the executable's
    // root module. Note that test executables only test one module at a time,
    // hence why we have to create two separate ones.
    const exe_tests = b.addTest(.{
        .root_module = exe.root_module,
    });

    // A run step that will run the second test executable.
    const run_exe_tests = b.addRunArtifact(exe_tests);

    // A top level step for running all tests. dependOn can be called multiple
    // times and since the two run steps do not depend on one another, this will
    // make the two of them run in parallel.
    const test_step = b.step("test", "Run tests");
    test_step.dependOn(&run_mod_tests.step);
    test_step.dependOn(&run_exe_tests.step);

    const summary = b.step("summary", "Run docs, fmt, and tests");
    summary.dependOn(docs_step);
    summary.dependOn(fmt_step);
    summary.dependOn(test_step);
<<<<<<< HEAD
=======
    summary.dependOn(docgen_step);
>>>>>>> c47b1bb5
}<|MERGE_RESOLUTION|>--- conflicted
+++ resolved
@@ -82,10 +82,7 @@
             },
         }),
     });
-<<<<<<< HEAD
-=======
-    
->>>>>>> c47b1bb5
+
     b.installArtifact(exe);
 
     // This creates a top level step. Top level steps have a name and can be
@@ -136,26 +133,9 @@
     });
     const run_docgen_tests = b.addRunArtifact(docgen_tests);
 
-<<<<<<< HEAD
     const test_step = b.step("test", "Run unit tests");
     test_step.dependOn(&run_tests.step);
     test_step.dependOn(&run_docgen_tests.step);
-=======
-    const docgen_exe = b.addExecutable(.{
-        .name = "docs_generator",
-        .root_source_file = b.path("src/tools/docs_generator.zig"),
-        .target = target,
-        .optimize = optimize,
-    });
-    const run_docgen = b.addRunArtifact(docgen_exe);
-
-    const test_step = b.step("test", "Run unit tests");
-    test_step.dependOn(&run_tests.step);
-    test_step.dependOn(&run_docgen_tests.step);
-
-    const docgen_step = b.step("docgen", "Generate site documentation");
-    docgen_step.dependOn(&run_docgen.step);
->>>>>>> c47b1bb5
 
     // Creates an executable that will run `test` blocks from the executable's
     // root module. Note that test executables only test one module at a time,
@@ -178,8 +158,5 @@
     summary.dependOn(docs_step);
     summary.dependOn(fmt_step);
     summary.dependOn(test_step);
-<<<<<<< HEAD
-=======
-    summary.dependOn(docgen_step);
->>>>>>> c47b1bb5
+
 }