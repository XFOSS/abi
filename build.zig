--- conflicted
+++ resolved
@@ -82,14 +82,7 @@
             },
         }),
     });
-<<<<<<< HEAD
-=======
-
-    // This declares intent for the executable to be installed into the
-    // install prefix when running `zig build` (i.e. when executing the default
-    // step). By default the install prefix is `zig-out/` but can be overridden
-    // by passing `--prefix` or `-p`.
->>>>>>> 9b0a2dce
+    
     b.installArtifact(exe);
 
     // This creates a top level step. Top level steps have a name and can be
@@ -125,7 +118,6 @@
         .root_module = mod,
     });
 
-<<<<<<< HEAD
     const unit_tests = b.addTest(.{
         .root_module = test_module,
     });
@@ -155,10 +147,6 @@
 
     const docgen_step = b.step("docgen", "Generate site documentation");
     docgen_step.dependOn(&run_docgen.step);
-=======
-    // A run step that will run the test executable.
-    const run_mod_tests = b.addRunArtifact(mod_tests);
->>>>>>> 9b0a2dce
 
     // Creates an executable that will run `test` blocks from the executable's
     // root module. Note that test executables only test one module at a time,
@@ -177,23 +165,9 @@
     test_step.dependOn(&run_mod_tests.step);
     test_step.dependOn(&run_exe_tests.step);
 
-<<<<<<< HEAD
     const summary = b.step("summary", "Run docs, fmt, and tests");
     summary.dependOn(docs_step);
     summary.dependOn(fmt_step);
     summary.dependOn(test_step);
     summary.dependOn(docgen_step);
-=======
-    // Just like flags, top level steps are also listed in the `--help` menu.
-    //
-    // The Zig build system is entirely implemented in userland, which means
-    // that it cannot hook into private compiler APIs. All compilation work
-    // orchestrated by the build system will result in other Zig compiler
-    // subcommands being invoked with the right flags defined. You can observe
-    // these invocations when one fails (or you pass a flag to increase
-    // verbosity) to validate assumptions and diagnose problems.
-    //
-    // Lastly, the Zig build system is relatively simple and self-contained,
-    // and reading its source code will allow you to master it.
->>>>>>> 9b0a2dce
 }