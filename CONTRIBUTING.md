# Contributing to Abi AI Framework

Thank you for your interest in contributing to the Abi AI Framework! This document provides guidelines and instructions for contributing to the project.

## Code of Conduct

By participating in this project, you agree to abide by our Code of Conduct:

- Be respectful and inclusive
- Welcome newcomers and help them get started
- Focus on constructive criticism
- Respect differing viewpoints and experiences

## Getting Started

1. **Fork the Repository**

   ```bash
   git clone https://github.com/donaldfilimon/abi.git
   cd abi
   ```

2. **Set Up Development Environment**
<<<<<<< HEAD
   - Install Zig 0.16.0-dev.254+6dd0270a1 (see `.zigversion`; confirm with `zig version`)
=======
   - Install Zig 0.16.0-dev.254+6dd0270a1 (match the `.zigversion` file)
>>>>>>> 651fcd5e
   - Install Bun (recommended): `curl -fsSL https://bun.sh/install | bash`
   - Set up your editor with Zig language support

> **Compatibility:** Older setup notes targeting Zig 0.15.x remain later in this guide for reference only. They are no longer part of the supported toolchain but can help teams migrating legacy branches.

3. **Build the Project**

   ```bash
   zig build -Doptimize=Debug
   zig build test
   ```

## Development Workflow

### 1. Create a Feature Branch

```bash
git checkout -b feature/your-feature-name
```

### 2. Make Your Changes

- Follow the existing code style
- Add tests for new functionality
- Update documentation as needed
- Ensure all tests pass

### 3. Code Style Guidelines

#### Zig Style

- Use 4 spaces for indentation
- Keep lines under 100 characters
- Use descriptive variable names
- Add doc comments for public functions

```zig
/// Calculate the squared Euclidean distance between two vectors.
/// Vectors must have the same length.
pub fn distanceSquared(a: []const f32, b: []const f32) f32 {
    std.debug.assert(a.len == b.len);
    // Implementation...
}
```

#### Error Handling

- Use explicit error types
- Document error conditions
- Handle errors at appropriate levels

```zig
pub const DatabaseError = error{
    InvalidDimension,
    BufferTooSmall,
    CorruptedData,
};
```

### 4. Testing

Write tests for all new functionality:

```zig
test "vector distance calculation" {
    const a = [_]f32{ 1.0, 2.0, 3.0 };
    const b = [_]f32{ 4.0, 5.0, 6.0 };
    const distance = distanceSquared(&a, &b);
    try std.testing.expectApproxEqAbs(@as(f32, 27.0), distance, 0.001);
}
```

Run tests:

```bash
zig build test
zig build test-agent
zig build test-database
```

### 5. Performance Considerations

- Profile performance-critical code
- Use SIMD operations where beneficial
- Consider memory allocation patterns
- Document performance characteristics

```zig
/// Process text using SIMD operations.
/// Performance: ~3GB/s on modern x86_64 CPUs with AVX2.
pub fn processText(text: []const u8) void {
    // Implementation...
}
```

### 6. Documentation

- Add doc comments to all public APIs
- Update README.md for significant features
- Add examples to the `examples/` directory
- Update module documentation in `docs/`

## Submitting Changes

### 1. Commit Your Changes

Write clear, descriptive commit messages:

```bash
git commit -m "feat: Add GPU-accelerated matrix multiplication

- Implement GEMM using compute shaders
- Add benchmarks showing 10x speedup
- Support float32 and float64 types"
```

### 2. Push to Your Fork

```bash
git push origin feature/your-feature-name
```

### 3. Create a Pull Request

1. Go to the original repository on GitHub
2. Click "New Pull Request"
3. Select your fork and branch
4. Fill out the PR template:
   - Describe what changes you made
   - Explain why the changes are needed
   - List any breaking changes
   - Reference related issues

### 4. PR Review Process

- Maintainers will review your PR
- Address any feedback or requested changes
- Once approved, your PR will be merged

## Areas for Contribution

### High Priority

- **GPU Backend Completion**: Implement missing GPU backend functionality
- **WebAssembly Support**: Add WASM target support
- **Documentation**: Improve API documentation and examples
- **Performance**: Optimize critical paths

### Feature Ideas

- **Advanced Neural Networks**: Implement CNN, RNN architectures
- **Distributed Computing**: Add network-based vector database
- **Language Bindings**: Create bindings for other languages
- **Visualization**: Add data visualization capabilities

### Bug Fixes

Check the [issue tracker](https://github.com/donaldfilimon/abi/issues) for:

- Bugs labeled "good first issue"
- Performance improvements
- Platform-specific issues

## Testing Guidelines

### Unit Tests

- Test individual functions and modules
- Cover edge cases and error conditions
- Use property-based testing where appropriate

### Integration Tests

- Test module interactions
- Verify end-to-end workflows
- Test platform-specific behavior

### Benchmark Tests

- Add benchmarks for performance-critical code
- Compare against baseline performance
- Document performance characteristics

## Release Process

1. **Version Bumping**: Update version in `build.zig.zon`
2. **Changelog**: Update CHANGELOG.md
3. **Documentation**: Ensure docs are up-to-date
4. **Testing**: Run full test suite on all platforms
5. **Tag Release**: Create Git tag with version

## Questions?

- Open an issue for bugs or feature requests
- Join our Discord for real-time discussion
- Check existing issues and PRs before starting work

Thank you for contributing to Abi AI Framework!
# 🤝 Contributing to Abi AI Framework

> **Join us in building the future of high-performance AI development with Zig**

[![Contributions Welcome](https://img.shields.io/badge/contributions-welcome-brightgreen.svg?style=flat)](CONTRIBUTING.md)
[![Code of Conduct](https://img.shields.io/badge/code%20of%20conduct-1.0.0-ff69b4.svg)](CODE_OF_CONDUCT.md)
[![PRs Welcome](https://img.shields.io/badge/PRs-welcome-brightgreen.svg)](https://github.com/yourusername/abi/pulls)

## 📋 **Table of Contents**

- [Welcome](#welcome)
- [Code of Conduct](#code-of-conduct)
- [Getting Started](#getting-started)
- [Development Workflow](#development-workflow)
- [Code Standards](#code-standards)
- [Testing Requirements](#testing-requirements)
- [Documentation](#documentation)
- [Pull Request Process](#pull-request-process)
- [Areas for Contribution](#areas-for-contribution)
- [Community](#community)
- [Support](#support)

## 🎉 **Welcome**

Thank you for your interest in contributing to the Abi AI Framework! We're building a high-performance, memory-safe AI framework in Zig, and your contributions are invaluable.

### **What We're Building**

- **Ultra-high-performance AI framework** with GPU acceleration
- **Memory-safe neural networks** with zero-copy operations
- **Production-ready vector database** with SIMD optimization
- **Extensible plugin system** for custom AI/ML algorithms
- **Enterprise-grade monitoring** and performance profiling

### **Why Contribute?**

- **Learn Zig**: Master one of the most promising systems programming languages
- **AI/ML Expertise**: Work with cutting-edge AI and machine learning technologies
- **Performance**: Optimize code for maximum speed and efficiency
- **Open Source**: Contribute to a project that will power the next generation of AI applications

## 📜 **Code of Conduct**

By participating in this project, you agree to abide by our Code of Conduct:

### **Our Standards**

- **Be respectful and inclusive** - Welcome newcomers and help them get started
- **Focus on constructive criticism** - Provide helpful feedback and suggestions
- **Respect differing viewpoints** - Embrace diverse perspectives and experiences
- **Show empathy** - Be understanding of others' challenges and limitations

### **Unacceptable Behavior**

- **Harassment**: Any form of harassment, discrimination, or intimidation
- **Trolling**: Deliberately disruptive or inflammatory behavior
- **Spam**: Unwanted promotional content or repetitive messages
- **Personal attacks**: Insults, threats, or personal criticism

### **Enforcement**

Violations will be addressed by the project maintainers. We reserve the right to remove, edit, or reject comments, commits, code, and other contributions that violate this Code of Conduct.

## 🚀 **Getting Started**

### **Prerequisites**

<<<<<<< HEAD
- **Zig 0.16.0-dev.254+6dd0270a1** (required and enforced in CI)
=======
- **Zig 0.16.0-dev.254+6dd0270a1** (required; confirm against `.zigversion`)
>>>>>>> 651fcd5e
- **Git** for version control
- **Basic understanding** of systems programming concepts
- **Enthusiasm** for AI/ML and high-performance computing

### **Setup Development Environment**

```bash
# 1. Fork the repository
# Go to https://github.com/yourusername/abi and click "Fork"

# 2. Clone your fork
git clone https://github.com/yourusername/abi.git
cd abi

# 3. Add upstream remote
git remote add upstream https://github.com/original-owner/abi.git

# 4. Install dependencies
# Zig should be in your PATH

# 5. Build the project
zig build -Doptimize=Debug

# 6. Run tests to ensure everything works
zig build test
```

### **First Steps**

1. **Explore the codebase**: Familiarize yourself with the project structure
2. **Read documentation**: Review the README and API documentation
3. **Run examples**: Try the provided examples and benchmarks
4. **Join discussions**: Participate in issues and discussions
5. **Pick an issue**: Start with issues labeled "good first issue"

## 🔄 **Development Workflow**

### **1. Create a Feature Branch**

```bash
# Update your fork
git fetch upstream
git checkout main
git merge upstream/main

# Create a new feature branch
git checkout -b feature/your-feature-name

# Or for bug fixes
git checkout -b fix/issue-description
```

### **2. Make Your Changes**

- **Follow existing patterns**: Match the style and structure of existing code
- **Write tests**: Include tests for all new functionality
- **Update documentation**: Document new features and API changes
- **Keep commits focused**: Each commit should address one specific change

### **3. Test Your Changes**

```bash
# Run all tests
zig build test

# Run specific test categories
zig test tests/test_memory_management.zig
zig test tests/test_performance_regression.zig

# Run benchmarks
zig run benchmark_suite.zig

# Test with different optimizations
zig build test -Doptimize=ReleaseFast
```

### **4. Commit Your Changes**

```bash
# Stage your changes
git add .

# Commit with a clear message
git commit -m "feat: Add GPU-accelerated matrix multiplication

- Implement GEMM using compute shaders
- Add benchmarks showing 10x speedup
- Support float32 and float64 types
- Include comprehensive tests and documentation"
```

### **5. Push and Create Pull Request**

```bash
# Push your branch
git push origin feature/your-feature-name

# Create Pull Request on GitHub
# Fill out the PR template completely
```

## 📝 **Code Standards**

### **Zig Style Guidelines**

#### **Formatting**
- **Indentation**: 4 spaces (no tabs)
- **Line length**: Keep lines under 100 characters
- **Spacing**: Use consistent spacing around operators and keywords
- **Braces**: Use Zig's standard brace placement

#### **Naming Conventions**
```zig
// Use descriptive names
const user_authentication_service = UserAuthenticationService.init(allocator);

// Constants in UPPER_SNAKE_CASE
const MAX_CONNECTION_POOL_SIZE = 1000;
const DEFAULT_TIMEOUT_MS = 5000;

// Types in PascalCase
const NeuralNetwork = struct { ... };
const VectorDatabase = struct { ... };

// Functions in snake_case
pub fn initialize_neural_network(allocator: Allocator) !*NeuralNetwork { ... }
pub fn train_model(network: *NeuralNetwork, data: []const f32) !f32 { ... }
```

#### **Documentation**
```zig
/// Calculate the squared Euclidean distance between two vectors.
/// 
/// This function uses SIMD optimizations when available for maximum performance.
/// Vectors must have the same length.
/// 
/// # Parameters
/// - `a`: First vector
/// - `b`: Second vector
/// 
/// # Returns
/// Squared Euclidean distance as f32
/// 
/// # Errors
/// - `DimensionMismatch`: When vectors have different lengths
/// 
/// # Example
/// ```zig
/// const distance = distanceSquared(&[3]f32{1, 2, 3}, &[3]f32{4, 5, 6});
/// ```
pub fn distanceSquared(a: []const f32, b: []const f32) !f32 {
    std.debug.assert(a.len == b.len);
    // Implementation...
}
```

### **Error Handling**

#### **Error Types**
```zig
// Define specific error types
pub const DatabaseError = error{
    InvalidDimension,
    BufferTooSmall,
    CorruptedData,
    ConnectionFailed,
    TimeoutExceeded,
};

// Use descriptive error messages
pub fn openDatabase(path: []const u8) !*Database {
    const file = std.fs.cwd().openFile(path, .{}) catch |err| {
        return DatabaseError.ConnectionFailed;
    };
    // ...
}
```

#### **Error Propagation**
```zig
// Propagate errors appropriately
pub fn processData(data: []const u8) !ProcessedResult {
    const parsed = try parseData(data);
    const validated = try validateData(parsed);
    const processed = try applyTransformations(validated);
    return processed;
}
```

### **Memory Management**

#### **Resource Cleanup**
```zig
// Always use defer for cleanup
pub fn createNeuralNetwork(allocator: Allocator) !*NeuralNetwork {
    var network = try allocator.create(NeuralNetwork);
    errdefer allocator.destroy(network);
    
    network.weights = try allocator.alloc(f32, 1000);
    errdefer allocator.free(network.weights);
    
    return network;
}

// Use arena allocators for temporary data
pub fn processBatch(data: []const u8) !void {
    var arena = std.heap.ArenaAllocator.init(std.heap.page_allocator);
    defer arena.deinit();
    const allocator = arena.allocator();
    
    // Use allocator for temporary allocations
    const processed = try processData(data, allocator);
    // Cleanup is automatic
}
```

## 🧪 **Testing Requirements**

### **Test Coverage Requirements**

- **New Features**: 100% test coverage required
- **Bug Fixes**: Include regression tests
- **Performance Changes**: Include benchmark tests
- **API Changes**: Include integration tests

### **Test Structure**

```zig
// Test file structure
const std = @import("std");

test "feature: basic functionality" {
    const allocator = std.testing.allocator;
    
    // Test setup
    var instance = try createInstance(allocator);
    defer instance.deinit();
    
    // Test execution
    const result = try instance.performOperation("test");
    
    // Assertions
    try std.testing.expectEqualStrings("expected", result);
}

test "feature: error handling" {
    const allocator = std.testing.allocator;
    
    // Test error conditions
    const result = createInstance(allocator);
    try std.testing.expectError(error.InvalidInput, result);
}

test "feature: memory safety" {
    const allocator = std.testing.allocator;
    
    // Test memory management
    var instance = try createInstance(allocator);
    defer instance.deinit();
    
    // Verify no memory leaks
    const stats = allocator.getStats();
    try std.testing.expectEqual(@as(usize, 0), stats.active_allocations);
}
```

### **Performance Testing**

```zig
test "performance: within baseline" {
    const allocator = std.testing.allocator;
    
    // Measure performance
    const start_time = std.time.nanoTimestamp();
    try performOperation(allocator);
    const end_time = std.time.nanoTimestamp();
    
    const duration = @as(u64, @intCast(end_time - start_time));
    
    // Assert performance within acceptable range
    try std.testing.expectLessThan(duration, MAX_ALLOWED_TIME);
}
```

## 📚 **Documentation**

### **Documentation Requirements**

- **Public APIs**: All public functions must be documented
- **Examples**: Include usage examples for complex APIs
- **README Updates**: Update README for significant features
- **API Reference**: Keep API documentation current

### **Documentation Standards**

```zig
/// # Neural Network Layer
/// 
/// Represents a single layer in a neural network with configurable
/// activation functions and weight initialization.
/// 
/// ## Features
/// - Configurable input/output dimensions
/// - Multiple activation functions (ReLU, Sigmoid, Tanh)
/// - Automatic weight initialization
/// - Memory-efficient operations
/// 
/// ## Example
/// ```zig
/// var layer = try Layer.init(allocator, .{
///     .input_size = 784,
///     .output_size = 128,
///     .activation = .ReLU,
/// });
/// defer layer.deinit();
/// 
/// const output = try layer.forward(&input, allocator);
/// ```
pub const Layer = struct {
    // Implementation...
};
```

### **README Updates**

When adding significant features, update the README:

- **Features section**: Add new capabilities
- **Examples section**: Include usage examples
- **Performance section**: Update benchmarks if applicable
- **Installation**: Update if new dependencies are added

## 🔀 **Pull Request Process**

### **PR Template**

```markdown
## Description
Brief description of changes made

## Type of Change
- [ ] Bug fix (non-breaking change which fixes an issue)
- [ ] New feature (non-breaking change which adds functionality)
- [ ] Breaking change (fix or feature that would cause existing functionality to not work as expected)
- [ ] Documentation update

## Testing
- [ ] All tests pass
- [ ] New tests added for new functionality
- [ ] Performance tests included if applicable
- [ ] Memory safety verified

## Checklist
- [ ] Code follows project style guidelines
- [ ] Self-review of code completed
- [ ] Code is commented, particularly in hard-to-understand areas
- [ ] Documentation updated
- [ ] No breaking changes (or breaking changes documented)

## Related Issues
Closes #123
```

### **Review Process**

1. **Automated Checks**: CI must pass all tests
2. **Code Review**: At least one maintainer must approve
3. **Testing**: All tests must pass on all platforms
4. **Documentation**: Documentation must be updated
5. **Performance**: No performance regressions allowed

### **Merging Criteria**

- **Tests Pass**: All automated tests must pass
- **Code Review**: At least one approval from maintainers
- **Documentation**: Documentation must be complete
- **Performance**: Performance must be maintained or improved
- **Memory Safety**: No memory leaks or safety issues

## 🎯 **Areas for Contribution**

### **High Priority**

#### **🚀 Performance Optimizations**
- **SIMD Operations**: Optimize vector operations for different architectures
- **Memory Management**: Improve allocation strategies and reduce fragmentation
- **Algorithm Optimization**: Optimize core algorithms for better performance
- **GPU Acceleration**: Enhance GPU backend implementations

#### **🧠 AI/ML Features**
- **Neural Networks**: Add new layer types and activation functions
- **Training Algorithms**: Implement advanced training methods
- **Model Formats**: Add support for more model formats
- **Embedding Models**: Implement state-of-the-art embedding techniques

#### **🗄️ Database Enhancements**
- **Indexing**: Implement advanced indexing algorithms (HNSW, IVF)
- **Compression**: Add vector compression techniques
- **Distributed**: Add distributed database capabilities
- **Query Optimization**: Optimize search and query performance

### **Medium Priority**

#### **🔌 Plugin System**
- **Plugin Interfaces**: Enhance plugin system capabilities
- **Plugin Examples**: Create more example plugins
- **Plugin Testing**: Improve plugin testing infrastructure
- **Plugin Documentation**: Enhance plugin development guides

#### **🌐 Network Infrastructure**
- **Protocol Support**: Add more network protocols
- **Load Balancing**: Implement load balancing capabilities
- **Security**: Add authentication and authorization
- **Monitoring**: Enhance network monitoring and metrics

### **Good First Issues**

- **Documentation**: Fix typos, improve examples, add missing docs
- **Tests**: Add missing tests, improve test coverage
- **Examples**: Create new examples, improve existing ones
- **CI/CD**: Improve build scripts, add new platforms
- **Benchmarks**: Add new benchmarks, improve existing ones

## 🌍 **Community**

### **Communication Channels**

- **GitHub Issues**: Bug reports and feature requests
- **GitHub Discussions**: General questions and discussions
- **Discord Server**: Real-time chat and collaboration
- **Email**: support@abi-framework.org

### **Community Guidelines**

- **Be Helpful**: Help others learn and grow
- **Share Knowledge**: Share your expertise and experiences
- **Be Patient**: Everyone learns at their own pace
- **Celebrate Success**: Acknowledge and celebrate contributions

### **Recognition**

- **Contributors**: All contributors are listed in CONTRIBUTORS.md
- **Hall of Fame**: Special recognition for significant contributions
- **Badges**: Earn badges for different types of contributions
- **Mentorship**: Opportunity to mentor new contributors

## 🆘 **Support**

### **Getting Help**

- **Documentation**: Check the docs first
- **Issues**: Search existing issues for solutions
- **Discussions**: Ask questions in GitHub Discussions
- **Discord**: Get real-time help in our Discord server

### **Reporting Issues**

When reporting issues, please include:

- **Environment**: OS, Zig version, hardware details
- **Steps to Reproduce**: Clear, step-by-step instructions
- **Expected vs Actual**: What you expected vs what happened
- **Logs**: Relevant error messages and logs
- **Minimal Example**: Minimal code to reproduce the issue

### **Feature Requests**

For feature requests:

- **Use Case**: Describe the problem you're trying to solve
- **Proposed Solution**: Suggest how it could be implemented
- **Alternatives**: Consider if existing features could solve your need
- **Priority**: Indicate how important this is to you

## 🎉 **Getting Started Checklist**

- [ ] Fork and clone the repository
- [ ] Set up development environment
- [ ] Build and test the project
- [ ] Read the contributing guidelines
- [ ] Pick an issue to work on
- [ ] Create a feature branch
- [ ] Make your changes
- [ ] Write tests for your changes
- [ ] Update documentation
- [ ] Run all tests
- [ ] Commit your changes
- [ ] Create a pull request
- [ ] Participate in code review
- [ ] Celebrate your contribution! 🎊

---

**🚀 Ready to contribute? Pick an issue and start coding!**

**🤝 Together, we're building the future of high-performance AI development.**

**💡 Questions? Join our Discord or open a GitHub Discussion.**

---

**Thank you for contributing to Abi AI Framework!**<|MERGE_RESOLUTION|>--- conflicted
+++ resolved
@@ -21,11 +21,7 @@
    ```
 
 2. **Set Up Development Environment**
-<<<<<<< HEAD
    - Install Zig 0.16.0-dev.254+6dd0270a1 (see `.zigversion`; confirm with `zig version`)
-=======
-   - Install Zig 0.16.0-dev.254+6dd0270a1 (match the `.zigversion` file)
->>>>>>> 651fcd5e
    - Install Bun (recommended): `curl -fsSL https://bun.sh/install | bash`
    - Set up your editor with Zig language support
 
@@ -291,11 +287,7 @@
 
 ### **Prerequisites**
 
-<<<<<<< HEAD
 - **Zig 0.16.0-dev.254+6dd0270a1** (required and enforced in CI)
-=======
-- **Zig 0.16.0-dev.254+6dd0270a1** (required; confirm against `.zigversion`)
->>>>>>> 651fcd5e
 - **Git** for version control
 - **Basic understanding** of systems programming concepts
 - **Enthusiasm** for AI/ML and high-performance computing
