// Advanced search functionality for GitHub Pages
(function() {
  'use strict';

<<<<<<< HEAD
  const baseUrl = resolveBaseUrl();
=======
  const baseUrl = (document.body && document.body.dataset.baseurl) || '';

  function withBase(path) {
    if (!path) return baseUrl || '';
    const normalizedPath = path.startsWith('/') ? path : `/${path}`;
    if (!baseUrl || baseUrl === '/') {
      return normalizedPath;
    }

    return `${baseUrl.replace(/\/$/, '')}${normalizedPath}`;
  }

>>>>>>> ccd2c5d1
  let searchIndex = [];

  function resolveBaseUrl() {
    const fromWindow = typeof window !== 'undefined' && typeof window.__DOCS_BASEURL === 'string'
      ? window.__DOCS_BASEURL
      : '';
    const fromBody = document.body ? (document.body.getAttribute('data-baseurl') || '') : '';
    const raw = fromBody || fromWindow || '';
    if (!raw || raw === '/') return '';
    return raw.endsWith('/') ? raw.slice(0, -1) : raw;
  }

  function buildUrl(path) {
    if (!path) return baseUrl || '';
    const normalized = path.startsWith('/') ? path : `/${path}`;
    return `${baseUrl}${normalized}`;
  }

  function initializeAdvancedSearch() {
<<<<<<< HEAD
    const existingData = Array.isArray(window.__ABI_SEARCH_DATA) ? window.__ABI_SEARCH_DATA : null;
    if (existingData) {
      searchIndex = existingData;
      setupSearchInterface();
      return;
    }

    fetch(buildUrl('/generated/search_index.json'))
=======
    // Load search index
    fetch(withBase('generated/search_index.json'))
>>>>>>> ccd2c5d1
      .then(response => response.json())
      .then(data => {
        searchIndex = Array.isArray(data) ? data : [];
        if (searchIndex.length > 0) {
          window.__ABI_SEARCH_DATA = searchIndex;
        }
        setupSearchInterface();
      })
      .catch(error => {
        console.warn('Search functionality unavailable:', error);
        setupSearchInterface();
      });
  }

  function setupSearchInterface() {
    const searchInput = document.getElementById('search-input');
    const searchResults = document.getElementById('search-results');
    if (!searchInput || !searchResults) return;

    document.addEventListener('keydown', function(e) {
      if ((e.ctrlKey || e.metaKey) && e.key === 'k') {
        e.preventDefault();
        searchInput.focus();
        searchInput.select();
      }

      if (e.key === 'Escape' && document.activeElement === searchInput) {
        searchInput.value = '';
        hideSearchResults(searchResults);
      }
    });

    searchInput.addEventListener('focus', function() {
      if (this.value.trim() === '') {
        showSearchSuggestions(searchResults);
      }
    });

    searchInput.addEventListener('input', function() {
      if (this.value.trim() === '') {
        showSearchSuggestions(searchResults);
      }
    });

<<<<<<< HEAD
    searchResults.addEventListener('mousedown', function(event) {
      if (event.target.closest('.search-result-item')) {
        event.preventDefault();
      }
    });
=======
    const searchResults = document.getElementById('search-results');
    if (!searchResults) return;

    searchResults.innerHTML = '';

    suggestions.forEach(suggestion => {
      const item = document.createElement('div');
      item.className = 'search-result-item suggestion';

      const title = document.createElement('div');
      title.className = 'search-result-title';
      title.textContent = `💡 ${suggestion}`;

      const excerpt = document.createElement('div');
      excerpt.className = 'search-result-excerpt';
      excerpt.textContent = 'Search suggestion';

      item.appendChild(title);
      item.appendChild(excerpt);

      item.addEventListener('click', function() {
        searchFor(suggestion);
      });

      searchResults.appendChild(item);
    });

    searchResults.classList.remove('hidden');
>>>>>>> ccd2c5d1
  }

  function hideSearchResults(container) {
    if (container) {
      container.classList.add('hidden');
    }
  }

<<<<<<< HEAD
  function showSearchSuggestions(container) {
    if (!container) return;

    const suggestions = buildSuggestionList();
    container.innerHTML = suggestions.map(suggestion => `
      <div class="search-result-item suggestion" data-suggestion="${escapeHtml(suggestion)}">
        <div class="search-result-title">💡 ${escapeHtml(suggestion)}</div>
        <div class="search-result-excerpt">Press Enter to search</div>
      </div>
    `).join('');

    container.classList.remove('hidden');
  }

  function buildSuggestionList() {
    if (!Array.isArray(searchIndex) || searchIndex.length === 0) {
      return [
        'database API',
        'neural networks',
        'SIMD operations',
        'performance guide',
        'plugin system',
        'vector search',
        'machine learning'
      ];
    }

    const titles = [];
    for (const item of searchIndex) {
      if (item && item.title && !titles.includes(item.title)) {
        titles.push(item.title);
      }
      if (titles.length >= 7) break;
=======
  function hideSearchResults() {
    const searchResults = document.getElementById('search-results');
    if (searchResults) {
      searchResults.classList.add('hidden');
      searchResults.innerHTML = '';
>>>>>>> ccd2c5d1
    }
    return titles;
  }

<<<<<<< HEAD
  function escapeHtml(text) {
    return String(text)
      .replace(/&/g, '&amp;')
      .replace(/</g, '&lt;')
      .replace(/>/g, '&gt;')
      .replace(/"/g, '&quot;')
      .replace(/'/g, '&#39;');
  }

=======
  // Fuzzy search implementation
  function fuzzySearch(query, items) {
    const normalizedQuery = query.trim().toLowerCase();
    if (normalizedQuery.length === 0) return [];

    return items
      .map(item => {
        const haystack = `${item.title} ${item.excerpt}`.toLowerCase();
        const index = haystack.indexOf(normalizedQuery);
        return index === -1 ? null : { item, score: index };
      })
      .filter(Boolean)
      .sort((a, b) => a.score - b.score)
      .map(result => result.item);
  }

  window.searchFor = searchFor;

  // Initialize when DOM is ready
>>>>>>> ccd2c5d1
  if (document.readyState === 'loading') {
    document.addEventListener('DOMContentLoaded', initializeAdvancedSearch);
  } else {
    initializeAdvancedSearch();
  }

})();<|MERGE_RESOLUTION|>--- conflicted
+++ resolved
@@ -2,24 +2,8 @@
 (function() {
   'use strict';
 
-<<<<<<< HEAD
   const baseUrl = resolveBaseUrl();
-=======
-  const baseUrl = (document.body && document.body.dataset.baseurl) || '';
-
-  function withBase(path) {
-    if (!path) return baseUrl || '';
-    const normalizedPath = path.startsWith('/') ? path : `/${path}`;
-    if (!baseUrl || baseUrl === '/') {
-      return normalizedPath;
-    }
-
-    return `${baseUrl.replace(/\/$/, '')}${normalizedPath}`;
-  }
-
->>>>>>> ccd2c5d1
   let searchIndex = [];
-
   function resolveBaseUrl() {
     const fromWindow = typeof window !== 'undefined' && typeof window.__DOCS_BASEURL === 'string'
       ? window.__DOCS_BASEURL
@@ -37,7 +21,6 @@
   }
 
   function initializeAdvancedSearch() {
-<<<<<<< HEAD
     const existingData = Array.isArray(window.__ABI_SEARCH_DATA) ? window.__ABI_SEARCH_DATA : null;
     if (existingData) {
       searchIndex = existingData;
@@ -46,10 +29,6 @@
     }
 
     fetch(buildUrl('/generated/search_index.json'))
-=======
-    // Load search index
-    fetch(withBase('generated/search_index.json'))
->>>>>>> ccd2c5d1
       .then(response => response.json())
       .then(data => {
         searchIndex = Array.isArray(data) ? data : [];
@@ -94,42 +73,11 @@
       }
     });
 
-<<<<<<< HEAD
     searchResults.addEventListener('mousedown', function(event) {
       if (event.target.closest('.search-result-item')) {
         event.preventDefault();
       }
     });
-=======
-    const searchResults = document.getElementById('search-results');
-    if (!searchResults) return;
-
-    searchResults.innerHTML = '';
-
-    suggestions.forEach(suggestion => {
-      const item = document.createElement('div');
-      item.className = 'search-result-item suggestion';
-
-      const title = document.createElement('div');
-      title.className = 'search-result-title';
-      title.textContent = `💡 ${suggestion}`;
-
-      const excerpt = document.createElement('div');
-      excerpt.className = 'search-result-excerpt';
-      excerpt.textContent = 'Search suggestion';
-
-      item.appendChild(title);
-      item.appendChild(excerpt);
-
-      item.addEventListener('click', function() {
-        searchFor(suggestion);
-      });
-
-      searchResults.appendChild(item);
-    });
-
-    searchResults.classList.remove('hidden');
->>>>>>> ccd2c5d1
   }
 
   function hideSearchResults(container) {
@@ -138,7 +86,6 @@
     }
   }
 
-<<<<<<< HEAD
   function showSearchSuggestions(container) {
     if (!container) return;
 
@@ -172,18 +119,10 @@
         titles.push(item.title);
       }
       if (titles.length >= 7) break;
-=======
-  function hideSearchResults() {
-    const searchResults = document.getElementById('search-results');
-    if (searchResults) {
-      searchResults.classList.add('hidden');
-      searchResults.innerHTML = '';
->>>>>>> ccd2c5d1
     }
     return titles;
   }
 
-<<<<<<< HEAD
   function escapeHtml(text) {
     return String(text)
       .replace(/&/g, '&amp;')
@@ -191,30 +130,7 @@
       .replace(/>/g, '&gt;')
       .replace(/"/g, '&quot;')
       .replace(/'/g, '&#39;');
-  }
-
-=======
-  // Fuzzy search implementation
-  function fuzzySearch(query, items) {
-    const normalizedQuery = query.trim().toLowerCase();
-    if (normalizedQuery.length === 0) return [];
-
-    return items
-      .map(item => {
-        const haystack = `${item.title} ${item.excerpt}`.toLowerCase();
-        const index = haystack.indexOf(normalizedQuery);
-        return index === -1 ? null : { item, score: index };
-      })
-      .filter(Boolean)
-      .sort((a, b) => a.score - b.score)
-      .map(result => result.item);
-  }
-
-  window.searchFor = searchFor;
-
-  // Initialize when DOM is ready
->>>>>>> ccd2c5d1
-  if (document.readyState === 'loading') {
+  }  if (document.readyState === 'loading') {
     document.addEventListener('DOMContentLoaded', initializeAdvancedSearch);
   } else {
     initializeAdvancedSearch();
